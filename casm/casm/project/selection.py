--- conflicted
+++ resolved
@@ -116,28 +116,21 @@
           force: Boolean, force overwrite existing files
         """
         if self.path == "MASTER":
-          raise Exception("Cannot save the '" + self.path + "' Selection")
-
-          # if data is not None:
-          #   self._data = data
-          #   self._clean_data()
-        
-          # if self._data is None:
-          #   return
-          
-          # clist = self.proj.dir.config_list()
-          # backup = clist + ".tmp"
-          # if os.path.exists(backup):
-          #   raise Exception("File: " + backup + " already exists")
-          
-<<<<<<< HEAD
-          # # read
-          # j = json.load(open(clist, 'r'))
-          
-          # for sk, sv in j["supercells"].iteritems():
-          #   for ck, cv in sv.iteritems():
-          #     sv[ck]["selected"] = False
-=======
+          
+          raise Exception("Saving the MASTER selection is under construction!")
+          
+          if data is not None:
+            self._data = data
+            self._clean_data()
+        
+          if self._data is None:
+            return
+          
+          clist = self.proj.dir.config_list()
+          backup = clist + ".tmp"
+          if os.path.exists(backup):
+            raise Exception("File: " + backup + " already exists")
+          
           # read
           with open(clist, 'r') as f:
               j = json.load(f)
@@ -145,24 +138,16 @@
           for sk, sv in six.iteritems(j["supercells"]):
             for ck, cv in six.iteritems(sv):
               sv[ck]["selected"] = False
->>>>>>> f6c9f377
-          
-          # # set selection
-          # for index, row in self._data.iterrows():
-          #   scelname, configid = row["configname"].split('/')
-          #   j["supercells"][scelname][configid]["selected"] = row["selected"]
+          
+          # set selection
+          for index, row in self._data.iterrows():
+            scelname, configid = row["configname"].split('/')
+            j["supercells"][scelname][configid]["selected"] = row["selected"]
             
-<<<<<<< HEAD
-          # # write
-          # f = open(backup, 'w')
-          # json.dump(j, f)
-          # os.rename(backup, clist)
-=======
           # write
           with open(backup, 'wb') as f:
               f.write(six.u(json.dumps(j, indent=2)).encode('utf-8'))
           os.rename(backup, clist)
->>>>>>> f6c9f377
           
           # refresh proj config list
           self.proj.refresh(read_configs=True)
@@ -287,8 +272,4 @@
           if data is None:
             self.query([name], force)
           else:
-<<<<<<< HEAD
             self.data.loc[:,name] = data
-=======
-            self.data.loc[:,name] = data
->>>>>>> f6c9f377

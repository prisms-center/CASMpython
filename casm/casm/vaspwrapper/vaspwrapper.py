import os, shutil, re, subprocess, json
import warnings
import vasp.io

class VaspWrapperError(Exception):
    def __init__(self,msg):
        self.msg = msg

    def __str__(self):
        return self.msg


def read_settings(filename):
    """Returns a JSON object reading JSON files containing settings for VASP PBS jobs.

   Returns:
        settings = a JSON object containing the settings file contents
                     This can be accessed like a dict: settings["account"], etc.
                     ** All values are expected to be 'str' type. **

    The required keys are:
        "queue": queue to submit job in
        "ppn": processors (cores) per node to request
        "atom_per_proc": max number of atoms per processor (core)
        "walltime": walltime to request (ex. "48:00:00")

    The optional keys are:
        "account": account to submit job under (default None)
        "pmem": string for requested memory (default None)
        "priority": requested job priority (default "0")
        "message": when to send messages about jobs (ex. "abe", default "a")
        "email": where to send messages (ex. "me@fake.com", default None)
        "qos": quality of service, 'qos' option (ex. "fluxoe")
        "npar": vasp incar setting (default None)
        "ncore": vasp incar setting (default None)
        "kpar": vasp incar setting (default None)
        "vasp_cmd": vasp execution command (default is "vasp" (ncpus=1) or "mpirun -np {NCPUS} vasp" (ncpus!=1))
        "ncpus": number of cpus (cores) to run on (default $PBS_NP)
        "run_limit": number of vasp runs until "not_converging" (default 10)
        "nrg_convergence": converged if last two runs complete and differ in energy by less than this amount (default None)
        "move": files to move at the end of a run (ex. ["POTCAR", "WAVECAR"], default ["POTCAR"])
        "copy": files to copy from run to run (ex. ["INCAR", "KPOINTS"], default ["INCAR, KPOINTS"])
        "remove": files to remove at the end of a run (ex. ["IBZKPT", "CHGCAR"], default ["IBKZPT", "CHG", "CHGCAR", "WAVECAR", "TMPCAR", "EIGENVAL", "DOSCAR", "PROCAR", "PCDAT", "XDATCAR", "LOCPOT", "ELFCAR", "PROOUT"]
        "compress": files to compress at the end of a run (ex. ["OUTCAR", "vasprun.xml"], default [])
        "backup": files to compress to backups at the end of a run, used in conjunction with move (ex. ["WAVECAR"])
        "extra_input_files": extra input files to be copied from the settings directory, e.g., a vdW kernel file.
        "initial" : location of INCAR with tags for the initial run, if desired (e.g. to generate a PBE WAVECAR for use with M06-L)
        "final" : location of INCAR with tags for the final run, if desired (e.g. "ISMEAR = -5", etc). Otherwise, the settings enforced are ("ISMEAR = -5", "NSW = 0", "IBRION = -1", "ISIF = 2")
        "err_types" : list of errors to check for. Allowed entries are "IbzkptError" and "SubSpaceMatrixError". Default: ["SubSpaceMatrixError"]
        "preamble" : a text file containing anything that MUST be run before python is invoked (e.g. module.txt which contains "module load python", or "source foo")
        "prerun" : bash commands to run before vasp.Relax.run (default None)
        "postrun" : bash commands to run after vasp.Relax.run completes (default None)
        "prop": USED IN vasp.converge ONLY. Property to converge with respect to (current options are "KPOINT" and "ENCUT")
        "prop_start": USED IN vasp.converge ONLY. Starting value of "prop", e.g. 450 (for ENCUT) or 5 (for KPOINTS) or [4 4 4] (for KPOINTS)
        "prop_stop": USED IN vasp.converge ONLY. Ending value of "prop", e.g. 550 (for ENCUT) or 20 (for KPOINTS).
        "prop_step": USED IN vasp.converge ONLY. Delta value of "prop", e.g. 10 (for ENCUT) or 2 (for KPOINTS) or [1 1 2] (for KPOINTS)
        "tol" : USED IN vasp.converge ONLY. Tolerance type for convergence, e.g. relaxed_energy. Optional
        "tol_amount" : USED IN vasp.converge ONLY. Tolerance criteria convergence, e.g. 0.001. If the abs difference between two runs in their "tol" is smaller than "tol_amount", the "prop" is considered converged.
        "name" : USED IN vasp.converge ONLY. Name used in the .../config/calctype.calc/NAME/property_i directory scheme, where, if not specified, "prop"_converge is used as NAME
    """
    try:
        file = open(filename)
        settings = json.load(file)
        file.close()
    except (IOError, ValueError) as e:
        print "Error reading settings file:", filename
        raise e

    required = ["queue", "ppn", "atom_per_proc", "walltime"]

    optional = ["account","pmem","priority","message","email","qos","npar","ncore",
                "kpar", "ncpus","vasp_cmd","run_limit","nrg_convergence",
                "encut", "kpoints","extra_input_files", "move", "copy", "remove",
                "compress", "backup", "initial", "final", "strict_kpoints", "err_types",
<<<<<<< HEAD
                "prerun", "postrun","calculator"]
=======
                "preamble", "prerun", "postrun", "prop", "prop_start", "prop_stop",
                "prop_step", "tol", "tol_amount", "name", "fine_ngx"]
>>>>>>> f7fb866d
    for key in required:
        if not key in settings:
            raise VaspWrapperError( key + "' missing from: '" + filename + "'")

    for key in optional:
        if not key in settings:
            if key.lower() in ["extra_input_files", "remove", "compress", "backup"]:
                settings[key] = []
            elif key.lower() in ["move"]:
                settings[key] = vasp.io.DEFAULT_VASP_MOVE_LIST
            elif key.lower() in ["copy"]:
                settings[key] = vasp.io.DEFAULT_VASP_COPY_LIST
            # elif key.lower() in ["remove"]:
            #     settings[key] = vasp.io.DEFAULT_VASP_REMOVE_LIST
            else:
                settings[key] = None

    if type(settings["remove"]) == list:
        if 'default' in settings["remove"]:
            settings["remove"] += vasp.io.DEFAULT_VASP_REMOVE_LIST
    elif type(settings["remove"]) == str:
        if settings["remove"].lower() == 'default':
            settings["remove"] = vasp.io.DEFAULT_VASP_REMOVE_LIST
        else:
            settings["remove"] = [settings["remove"]]
    if settings["priority"] == None:
        settings["priority"] = 0
    if settings["extra_input_files"] == None:
        settings["extra_input_files"] = []
    if settings["strict_kpoints"] == None:
        settings["strict_kpoints"] = False
    if settings["fine_ngx"] == None:
        settings["fine_ngx"] = False
    for k in settings.keys():
        if k not in required:
            if k not in optional:
                raise VaspWrapperError("unknown key '" + k + "' found in: '" + filename + "'")

    return settings


def write_settings(settings, filename):
    """ Write 'settings' as json file, 'filename' """
    file = open(filename,'w')
    json.dump( settings, file, indent=4)
    file.close()


def vasp_input_file_names(dir, configname, clex):
    """
    Collect casm.vaspwrapper input files from the CASM project hierarchy

    Looks for:

      INCAR:
        The base INCAR file used for calculations. Found via:
          DirectoryStructure.settings_path_crawl

      KPOINTS:
        The KPOINTS file specifying the k-point grid for a reference structure
        which is then scaled to be approximately the same density for other
        structures. Found via:
          DirectoryStructure.settings_path_crawl

      KPOINTS_REF: (optional)
        The reference structure used to determine the k-point density, if not
        running in Auto mode. If running VASP with AUTO KPOINTS mode, this file
        is not necessary. Found via:
          DirectoryStructure.settings_path_crawl

      POS:
        The CASM-generated POS file giving the initial structure to be calculated.

      SPECIES:
        The SPECIES file specifying Vasp settings for each species in the structure.


    Arguments
    ---------

      dir: casm.project.DirectoryStructure instance
        CASM project directory hierarchy

      configname: str
        The name of the configuration to be calculated

      clex: casm.project.ClexDescription instance
        The cluster expansion being worked on. Used for the 'calctype' settings.


    Returns
    -------

      filepaths: tuple(INCAR, KPOINTS, KPOINTS_REF, POS, SPECIES)
        A tuple containing the paths to the vaspwrapper input files


    Raises
    ------
      If any required file is not found.

    """
    # Find required input files in CASM project directory tree
    incarfile = dir.settings_path_crawl("INCAR", configname, clex)
    prim_kpointsfile = dir.settings_path_crawl("KPOINTS", configname, clex)
    prim_poscarfile = dir.settings_path_crawl("POSCAR", configname, clex)
    super_poscarfile = dir.POS(configname)
    speciesfile = dir.settings_path_crawl("SPECIES", configname, clex)

    # Verify that required input files exist
    if incarfile is None:
        raise vasp.VaspError("vasp_input_file_names failed. No INCAR file found in CASM project.")
    if prim_kpointsfile is None:
        raise vasp.VaspError("vasp_input_file_names failed. No KPOINTS file found in CASM project.")
    if prim_poscarfile is None:
        warnings.warn("No reference POSCAR file found in CASM project. I hope your KPOINTS mode is A/AUTO/Automatic or this will fail!", vasp.VaspWarning)
    if super_poscarfile is None:
        raise vasp.VaspError("vasp_input_file_names failed. No POS file found for this configuration.")
    if speciesfile is None:
        raise vasp.VaspError("vasp_input_file_names failed. No SPECIES file found in CASM project.")

    return (incarfile, prim_kpointsfile, prim_poscarfile, super_poscarfile, speciesfile)

def read_properties(filename):
    """ Read a properties.calc.json"""
    required = ["atom_type", "atoms_per_type", "coord_mode", "relaxed_basis", "relaxed_energy", "relaxed_forces", "relaxed_lattice"]
    optional = ["relaxed_magmom", "relaxed_mag_basis"]

    with open(filename, 'r') as myfile:
        properties = json.load(myfile)

    for key in required:
        if not key in properties:
            raise VaspWrapperError(key + "' missing from: '" + filename + "'")

    for key in optional:
        if not key in properties:
            properties[key] = None

    return properties
<|MERGE_RESOLUTION|>--- conflicted
+++ resolved
@@ -72,12 +72,8 @@
                 "kpar", "ncpus","vasp_cmd","run_limit","nrg_convergence",
                 "encut", "kpoints","extra_input_files", "move", "copy", "remove",
                 "compress", "backup", "initial", "final", "strict_kpoints", "err_types",
-<<<<<<< HEAD
-                "prerun", "postrun","calculator"]
-=======
-                "preamble", "prerun", "postrun", "prop", "prop_start", "prop_stop",
+                "calculator","preamble", "prerun", "postrun", "prop", "prop_start", "prop_stop",
                 "prop_step", "tol", "tol_amount", "name", "fine_ngx"]
->>>>>>> f7fb866d
     for key in required:
         if not key in settings:
             raise VaspWrapperError( key + "' missing from: '" + filename + "'")

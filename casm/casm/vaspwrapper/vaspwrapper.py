--- conflicted
+++ resolved
@@ -66,11 +66,7 @@
     required = ["queue", "ppn", "atom_per_proc", "walltime"]
 
     optional = ["account","pmem","priority","message","email","qos","npar","ncore", "kpar", "ncpus","vasp_cmd","run_limit","nrg_convergence", \
-<<<<<<< HEAD
-                "encut", "kpoints","extra_input_files", "move", "copy", "remove", "compress", "backup", "initial", "final", "strict_kpoints"]
-=======
-                "encut", "kpoints","extra_input_files", "move", "copy", "remove", "compress", "backup", "initial", "final","err_types"]
->>>>>>> 19ba3b5e
+                "encut", "kpoints","extra_input_files", "move", "copy", "remove", "compress", "backup", "initial", "final", "strict_kpoints", "err_types"]
     for key in required:
         if not key in settings:
             raise VaspWrapperError( key + "' missing from: '" + filename + "'")

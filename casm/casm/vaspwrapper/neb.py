--- conflicted
+++ resolved
@@ -1,29 +1,13 @@
 """Defines the neb module methods"""
-<<<<<<< HEAD
 
 from __future__ import (absolute_import, division, print_function, unicode_literals)
 from builtins import *
 
-=======
-import numpy as np
->>>>>>> b3ba838c
 import os
 import math
+import numpy as np
 import sys
 import json
-<<<<<<< HEAD
-import re
-import warnings
-
-import pandas
-
-from casm import vasp, wrapper
-from casm.misc import noindent
-from casm.project import DirectoryStructure, ProjectSettings
-from casm.vaspwrapper import VaspWrapperError, read_settings, write_settings, \
-  vasp_input_file_names
-from casm.vaspwrapper.vasp_calculator_base import VaspCalculatorBase
-=======
 import shutil
 import vasp
 import casm
@@ -44,7 +28,6 @@
         myjson["relaxed_forces"]=[prev_forces_sorted[i] for i in unsort_inds]
     return myjson
 
->>>>>>> b3ba838c
 
 class Neb(VaspCalculatorBase):
     """

from __future__ import (absolute_import, division,
                        print_function, unicode_literals)
from builtins import *

<<<<<<< HEAD
from casm.vasp.io.orbital_occupation import OrbitalOccupation

import os, re, gzip
=======
import os
import re
import gzip

>>>>>>> 5f81a7b6

class OutcarError(Exception):
    def __init__(self, msg):
        self.msg = msg

    def __str__(self):
        return self.msg

# TODO update documentation here
class Outcar(object):
    """Parse OUTCAR files.

       Currently, just contains:
           self.complete = True/False
           self.slowest_loop = float
           self.kpoints = list of int, or none
           self.orbital_occupations = dict of OrbitalOccupation objects, from last step (only available when LDAUPRINT = 1 or 2). Keys are indices of only those sites for which occupation was printed.
    """

    def __init__(self, filename):
        self.filename = filename
        self.complete = False
        self.slowest_loop = None
        self.kpts = None
        self.lorbit = 0
        self.ispin = 1
        self.mag = None
        self.ngx = None
        self.ngy = None
        self.ngz = None
        self.found_ngx = False
        self.forces = []
        self.orbital_occupations = None

        self.read()

    def read(self):
        """Parse OUTCAR file.  Currently checks for:
                completion
                loop time
                kpoints
                lorbit (LORBIT value from INCAR)
                ispin (ISPIN value from INCAR)
                magnetization (if LORBIT = 1, 2, 11, 12)
                orbital_occupations
        """
        self.kpts = None
        if os.path.isfile(self.filename):
            if self.filename.split(".")[-1].lower() == "gz":
                f = gzip.open(self.filename)
            else:
                f = open(self.filename)
        elif os.path.isfile(self.filename+".gz"):
            f = gzip.open(self.filename+".gz")
        else:
            raise OutcarError("file not found: " + self.filename)

        force_index = False
        for line in f:
            try:
                if re.search("generate k-points for:", line):
                    self.kpts = list(map(int, line.split()[-3:]))
            except:
                pass

            try:
                if re.search("Total CPU time used", line):
                    self.complete = True
            except:
                raise OutcarError("Error reading 'Total CPU time used' from line: '" +
                                  line + "'\nIn file: '" + self.filename + "'")

            try:
                if re.search("LOOP", line):
                    t = float(line.split()[-1])
                    if self.slowest_loop is None:
                        self.slowest_loop = t
                    elif t > self.slowest_loop:
                        self.slowest_loop = t
            except:
                pass

            try:
                if re.search("LORBIT", line):
                    self.lorbit = int(line.split()[2])
            except:
                pass

            try:
                if re.search("ISPIN", line):
                    self.ispin = int(line.split()[2])
            except:
                pass

            try:
                if re.search(r"magnetization \(x\)", line):
                    self.mag = []
                    for line in f:
                        try:
                            if re.match("[0-9]+", line.split()[0]):
                                self.mag.append(float(line.split()[-1]))
                            if re.match("tot", line.split()[0]):
                                break
                        except:
                            pass
            except:
                pass

            try:
                r = re.match(
                    r"\s*dimension x,y,z\s*NGX\s*=\s*([0-9]*)\s*NGY\s*=\s*([0-9]*)\s*NGZ\s*=\s*([0-9]*)\s*", line)
                # if r:
                if r and not self.found_ngx:
                    self.ngx = int(r.group(1))
                    self.ngy = int(r.group(2))
                    self.ngz = int(r.group(3))
                    self.found_ngx = True
            except:
                pass

            if force_index:
                if '--' in line and len(self.forces) > 0:
                    force_index = False
                elif '--' not in line:
                    self.forces.append(list(map(float, line.split()[-3:])))

            try:
                if re.search("TOTAL-FORCE", line):
                    force_index = True
            except:
                pass

<<<<<<< HEAD
            # TODO: will this work for single-spin channel?
            try:
                if re.search("atom = *[0-9]+ *type = * [0-9]+  *l = *[0-9]+",line):
                    if not self.orbital_occupations:
                        self.orbital_occupations = dict()
                    i = int(line.split()[2])
                    l = int(line.split()[8])
                    occupation_matrix_a = []
                    occupation_matrix_b = []
                    for inner_line in f:
                        try:
                            s = [float(x) for x in inner_line.split()]
                            if len(s) == 2*l+1:
                                if len(occupation_matrix_a) < 2*l+1:
                                    occupation_matrix_a.append(s)
                                else:
                                    occupation_matrix_b.append(s)
                        except:
                            pass

                        if len(occupation_matrix_b) == 2*l+1:
                            break
                    self.orbital_occupations[i-1] = OrbitalOccupation(occupation_matrix_a, occupation_matrix_b)
            except:
                pass

        f.close()
=======
        f.close()
>>>>>>> 5f81a7b6
<|MERGE_RESOLUTION|>--- conflicted
+++ resolved
@@ -2,16 +2,12 @@
                         print_function, unicode_literals)
 from builtins import *
 
-<<<<<<< HEAD
 from casm.vasp.io.orbital_occupation import OrbitalOccupation
 
-import os, re, gzip
-=======
 import os
 import re
 import gzip
 
->>>>>>> 5f81a7b6
 
 class OutcarError(Exception):
     def __init__(self, msg):
@@ -144,7 +140,6 @@
             except:
                 pass
 
-<<<<<<< HEAD
             # TODO: will this work for single-spin channel?
             try:
                 if re.search("atom = *[0-9]+ *type = * [0-9]+  *l = *[0-9]+",line):
@@ -172,6 +167,3 @@
                 pass
 
         f.close()
-=======
-        f.close()
->>>>>>> 5f81a7b6

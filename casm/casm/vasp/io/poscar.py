--- conflicted
+++ resolved
@@ -6,7 +6,6 @@
 import math
 import os.path
 import json
-
 
 
 class PoscarError(Exception):
@@ -69,14 +68,10 @@
                 filename = POS/POSCAR file or config.json file to read
                 species = (default None) If given a Species dict, it is used to set self.type_atoms_alias for determining which POTCARs to use
         """
-<<<<<<< HEAD
         if os.path.splitext(filename)[1] == '.json':
             self.read_config_json(filename, species)
         else:
             self.read(filename, species, legacy_support)
-=======
-        self.read(filename, species, legacy_support)
->>>>>>> 0db5b22b
 
     def read(self, filename, species=None, legacy_support=True):
         """ Reads a POS/POSCAR from 'filename'"""
@@ -118,7 +113,6 @@
         if species != None:
             self.update(species)
 
-<<<<<<< HEAD
     def read_config_json(self, filename, species=None):
         """
             Reads a structure from config.json file 'filename'
@@ -161,8 +155,6 @@
         # Storing the atom_type as listed in config.json which can be used while printing out
         self.atom_type = config_data['atom_type']
 
-=======
->>>>>>> 0db5b22b
     def write(self, filename, sort=True):
         """ Write Poscar to 'filename'.
 
@@ -258,7 +250,6 @@
                 basis_dict[atom] = range(start, end)
             else:
                 basis_dict[atom] += range(start, end)
-
         # print(basis_dict)
 
         orig_pos = []
@@ -271,15 +262,12 @@
 
         return dict(zip(new_pos, orig_pos))
 
-<<<<<<< HEAD
     def _compute_reciprocal_lattice(self):
         """ Compute the reciprocal lattice based on the current lattice and store it"""
         self._reciprocal_lattice = 2.0*math.pi * \
             np.linalg.inv(np.transpose(self._lattice))
         return
 
-=======
->>>>>>> 0db5b22b
     def _read_lattice(self, file):
         """ Called by self.read() to read the lattice into self._lattice
 
@@ -305,12 +293,7 @@
         if self._lattice.shape != (3, 3):
             raise PoscarError("Lattice shape error: " +
                               np.array_str(self._lattice))
-<<<<<<< HEAD
         self._compute_reciprocal_lattice()
-=======
-        self._reciprocal_lattice = 2.0 * math.pi * np.linalg.inv(
-            np.transpose(self._lattice))
->>>>>>> 0db5b22b
         self.scaling = 1.0
         return
 

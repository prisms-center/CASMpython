--- conflicted
+++ resolved
@@ -114,7 +114,7 @@
         if species != None:
             self.update(species)
 
-<<<<<<< HEAD
+
     def read_config_json(self, filename, species=None):
         """
             Reads a structure from config.json file 'filename'
@@ -154,8 +154,6 @@
             self.update(species)
 
 
-=======
->>>>>>> 5f81a7b6
     def write(self, filename, sort=True):
         """ Write Poscar to 'filename'.
 
@@ -264,7 +262,6 @@
 
         return dict(zip(new_pos, orig_pos))
 
-<<<<<<< HEAD
 
     def _compute_reciprocal_lattice(self):
         """ Compute the reciprocal lattice based on the current lattice and store it"""
@@ -272,9 +269,6 @@
         return
 
     def _read_lattice(self,file):
-=======
-    def _read_lattice(self, file):
->>>>>>> 5f81a7b6
         """ Called by self.read() to read the lattice into self._lattice
 
             Args:
@@ -296,19 +290,10 @@
                 raise PoscarError(
                     "Could not read lattice vector: '" + line + "'")
         self._lattice = self.scaling*np.array(lat)
-<<<<<<< HEAD
         if self._lattice.shape!=(3,3):
             raise PoscarError("Lattice shape error: " + np.array_str(self._lattice))
         self._compute_reciprocal_lattice()
         self.scaling=1.0
-=======
-        if self._lattice.shape != (3, 3):
-            raise PoscarError("Lattice shape error: " +
-                              np.array_str(self._lattice))
-        self._reciprocal_lattice = 2.0*math.pi * \
-            np.linalg.inv(np.transpose(self._lattice))
-        self.scaling = 1.0
->>>>>>> 5f81a7b6
         return
 
     def _read_atominfo(self, file):

--- conflicted
+++ resolved
@@ -134,19 +134,12 @@
     # copy CONTCAR/POSCAR/etc
     if os.path.isfile(os.path.join(jobdir, "CONTCAR")) and os.path.getsize(os.path.join(jobdir, "CONTCAR")) > 0:
         shutil.copyfile(os.path.join(jobdir, "CONTCAR"), os.path.join(contdir, "POSCAR"))
-<<<<<<< HEAD
-        print "  cp CONTCAR -> POSCAR"
+        print("  cp CONTCAR -> POSCAR")
     elif os.path.isfile(os.path.join(jobdir,"POSCAR")):
         shutil.copyfile(os.path.join(jobdir, "POSCAR"), os.path.join(contdir, "POSCAR"))
-        print "  no CONTCAR: cp POSCAR -> POSCAR"
+        print("  no CONTCAR: cp POSCAR -> POSCAR")
     elif not "n_images" in settings: #raise error if its not an Neb run
-        print VaspError("no CONTCAR or POSCAR avaiable for continuation of the job\n")
-=======
-        print("  cp CONTCAR -> POSCAR")
-    else:
-        shutil.copyfile(os.path.join(jobdir, "POSCAR"), os.path.join(contdir, "POSCAR"))
-        print("  no CONTCAR: cp POSCAR -> POSCAR")
->>>>>>> f6c9f377
+        print(VaspError("no CONTCAR or POSCAR avaiable for continuation of the job\n"))
 
     # move files
     print("  mv:", end=' ')
@@ -192,8 +185,7 @@
             f_in.close()
             # Remove original target file
             os.remove(os.path.join(jobdir,file))
-<<<<<<< HEAD
-    print ""
+    print("")
 
     # check if the run is a neb job and copy the image CONTCAR to POSCAR
     # if "n_images" is a key available to the settings then it is assumed that its a neb run 
@@ -202,52 +194,52 @@
         i = 0
         while os.path.isdir(os.path.join(jobdir, str(i).zfill(2))):
             img_dir = str(i).zfill(2)
-            print "Image directory: {}".format(img_dir)
+            print("Image directory: {}".format(img_dir))
             os.makedirs(os.path.join(contdir, img_dir))
             if os.path.isfile(os.path.join(jobdir, img_dir, "CONTCAR")) and os.path.getsize(os.path.join(jobdir, img_dir, "CONTCAR")) > 0:
                 shutil.copyfile(os.path.join(jobdir, img_dir, "CONTCAR"), os.path.join(contdir, img_dir, "POSCAR"))
-                print "  cp {0}/CONTCAR -> {0}/POSCAR".format(img_dir)
+                print("  cp {0}/CONTCAR -> {0}/POSCAR".format(img_dir))
             else:
                 shutil.copyfile(os.path.join(jobdir, img_dir, "POSCAR"), os.path.join(contdir, img_dir, "POSCAR"))
-                print "  no {0}/CONTCAR: cp {0}/POSCAR -> {0}/POSCAR".format(img_dir)
+                print("  no {0}/CONTCAR: cp {0}/POSCAR -> {0}/POSCAR".format(img_dir))
 
             # move files
-            print "  mv:",
+            print("  mv:", end='')
             for file in move:
-                print file,
+                print(file, end='')
                 # This prevents a missing file from crashing the vasprun (e.g. a missing WAVECAR)
                 if os.path.isfile(os.path.join(jobdir, img_dir, file)):
                     os.rename(os.path.join(jobdir, img_dir, file),
                               os.path.join(contdir, img_dir, file))
                 elif file not in ["POTCAR"]:
-                    print "Could not find file %s, skipping!" % file
-                print ""
+                    print("Could not find file %s, skipping!" % file)
+                print("")
 
             # copy files
-            print "  cp:",
+            print("  cp:", end='')
             for file in copy:
-                print file,
+                print(file, end='')
                 # This prevents a missing file from crashing the vasprun (e.g. a missing WAVECAR)
                 if os.path.isfile(os.path.join(jobdir, img_dir, file)):
                     shutil.copyfile(os.path.join(jobdir, img_dir, file),
                                     os.path.join(contdir, img_dir, file))
                 elif file not in ["INCAR","KPOINTS"]:
-                    print "Could not find file %s, skipping!" % file
-            print ""
+                    print("Could not find file %s, skipping!" % file)
+            print("")
 
             # remove files
-            print "  rm:",
+            print("  rm:", end='')
             for file in remove:
                 if os.path.isfile(os.path.join(jobdir, img_dir, file)):
-                    print file,
+                    print(file, end='')
                     os.remove(os.path.join(jobdir, img_dir, file))
-            print ""
+            print("")
 
             # compress files
-            print " gzip:",
+            print(" gzip:", end='')
             for file in compress:
                 if os.path.isfile(os.path.join(jobdir, img_dir, file)):
-                    print file,
+                    print(file, end='')
                     # Open target file, target file.gz
                     f_in = open(os.path.join(jobdir, img_dir, file), 'rb')
                     f_out = gzip.open(os.path.join(jobdir, img_dir, file)+'.gz', 'wb')
@@ -257,15 +249,10 @@
                     f_in.close()
                     # Remove original target file
                     os.remove(os.path.join(jobdir, img_dir, file))
-            print ""
+            print("")
             i += 1
 
-    print ""
-    print ""
-=======
-    print("")
-    print("")
->>>>>>> f6c9f377
+    print("\n")
     sys.stdout.flush()
 
 

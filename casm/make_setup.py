import sys

if len(sys.argv) != 3:
  print "Error running casm/make_setup.py."

version = sys.argv[1]
url = sys.argv[2]

setup_string = \
"""
from distutils.core import setup
import glob
setup(name='casm',
      version='{0}',
      url='{1}',
      description='CASM Python API and interface with DFT codes.',
      author='CASM developers',
      author_email='casm-developers@lists.engr.ucsb.edu',
      license='LGPL2.1',
<<<<<<< HEAD
      packages=['casm','casm.vaspwrapper', 'casm.questwrapper', 'casm.learn', 'casm.project', 'casm.plotting'],
      scripts=glob.glob('scripts/*'),
      install_requires=['prisms_jobs', 'scipy', 'pandas', 'scikit-learn', 'bokeh', 'tornado==4.3']
=======
      packages=['casm','casm.vaspwrapper', 'casm.questwrapper', 'casm.qewrapper','casm.learn', 'casm.project', 'casm.plotting','tests.test_wrappers'],
      scripts=glob.glob('scripts/*')
>>>>>>> f43f3a1a
      )
""".format(version, url)

f = open('setup.py', 'w')
f.write(setup_string)
f.close()<|MERGE_RESOLUTION|>--- conflicted
+++ resolved
@@ -17,14 +17,9 @@
       author='CASM developers',
       author_email='casm-developers@lists.engr.ucsb.edu',
       license='LGPL2.1',
-<<<<<<< HEAD
-      packages=['casm','casm.vaspwrapper', 'casm.questwrapper', 'casm.learn', 'casm.project', 'casm.plotting'],
+      packages=['casm','casm.vaspwrapper', 'casm.questwrapper', 'casm.qewrapper', 'casm.learn', 'casm.project', 'casm.plotting'],
       scripts=glob.glob('scripts/*'),
       install_requires=['prisms_jobs', 'scipy', 'pandas', 'scikit-learn', 'bokeh', 'tornado==4.3']
-=======
-      packages=['casm','casm.vaspwrapper', 'casm.questwrapper', 'casm.qewrapper','casm.learn', 'casm.project', 'casm.plotting','tests.test_wrappers'],
-      scripts=glob.glob('scripts/*')
->>>>>>> f43f3a1a
       )
 """.format(version, url)
 

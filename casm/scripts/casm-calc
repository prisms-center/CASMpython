#!/usr/bin/env python

import argparse, json, sys
import casm.qewrapper
from os import getcwd
from os.path import join, abspath
from casm import NoIndentEncoder
from casm.project import Project, Selection
from casm.vaspwrapper import Relax

# casm-calc --configs selection
<<<<<<< HEAD
#           --software "quantumespresso" "vasp"
=======
#           --calculator "quantumespresso" "vasp"
>>>>>>> 6d161294
#           --scheduler "pbs"
#           --run / --submit / --setup / --report

configs_help = """
CASM selection file or one of 'CALCULATED', 'ALL', or 'MASTER' (Default)
"""

path_help = """
Path to CASM project. Default=current working directory.
"""

run_help = """
Run calculation for all selected configurations.
"""
method_help = """
Choose what method to use to calculate training data options are vasp or quantumespresso (default="").
Overrides the calculator tag in relax.json. If calculator tag in relax.json is empty then VASP will be used.
"""

submit_help = """
Submit calculation for all selected configurations.
"""

setup_help = """
Setup calculation for all selected configurations.
"""

report_help = """
Report calculation results (print calc.properties.json file) for all selected configurations.
"""


if __name__ == "__main__":
  parser = argparse.ArgumentParser(description = 'Submit calculations for CASM')
  parser.add_argument('-c', '--configs', help=configs_help, type=str, default="MASTER")
  parser.add_argument('--path', help=path_help, type=str, default=None)
  parser.add_argument('-m','--method', help=method_help, type=str, default=None)
  parser.add_argument('--run', help=run_help, action="store_true", default=False)
  parser.add_argument('--submit', help=submit_help, action="store_true", default=False)
  parser.add_argument('--setup', help=setup_help, action="store_true", default=False)
  parser.add_argument('--report', help=report_help, action="store_true", default=False)
  args = parser.parse_args()
  
  if args.path is None:
    args.path = getcwd()
  
  try:
    proj = Project(abspath(args.path))
    sel = Selection(proj, args.configs, all=False)
    if sel.data["configname"] is not None:
      configname=sel.data["configname"][0]
      casm_settings=proj.settings
      if casm_settings == None:
        raise casm.qewrapper.QEWrapperError("Not in a CASM project. The file '.casm' directory was not found.")
      casm_directories=proj.dir
      print "  Reading relax.json settings file"
      sys.stdout.flush()
      setfile = casm_directories.settings_path_crawl("relax.json",configname,casm_settings.default_clex)
      if setfile == None:
          raise casm.qewrapper.QEWrapperError("Could not find \"relax.json\" in an appropriate \"settings\" directory")
          sys.stdout.flush()
      else:
          print "Using "+str(setfile)+" as settings..."
      settings = casm.qewrapper.read_settings(setfile)
<<<<<<< HEAD
      if settings["software"] is None:
        settings["software"]="vasp"
      software=settings["software"]
      print "Relevant software is:", software
    if args.setup:
      sel.write_pos()
      for configname in sel.data["configname"]:
        if software == "quantumespresso":
=======
      if settings["calculator"] is None:
        settings["calculator"]="vasp"
      calculator=settings["calculator"]
      if args.method is not None:
        calculator=args.method
      print "Relevant calculator is:", calculator
    if args.setup:
      sel.write_pos()
      for configname in sel.data["configname"]:
        if calculator == "quantumespresso":
>>>>>>> 6d161294
          relaxation = casm.qewrapper.Relax(proj.dir.configuration_dir(configname))
        else:
          relaxation = Relax(proj.dir.configuration_dir(configname))
        relaxation.setup()
    
    elif args.submit:
      sel.write_pos()
      for configname in sel.data["configname"]:
<<<<<<< HEAD
        if software == "quantumespresso":
=======
        if calculator == "quantumespresso":
>>>>>>> 6d161294
          relaxation = casm.qewrapper.Relax(proj.dir.configuration_dir(configname))
        else:
          relaxation = Relax(proj.dir.configuration_dir(configname))
        relaxation.submit()
    
    elif args.run:
      sel.write_pos()
      for configname in sel.data["configname"]:
<<<<<<< HEAD
        if software == "quantumespresso":
=======
        if calculator == "quantumespresso":
>>>>>>> 6d161294
          relaxation = casm.qewrapper.Relax(proj.dir.configuration_dir(configname))
        else:
          relaxation = Relax(proj.dir.configuration_dir(configname))
        relaxation.run()
    
    elif args.report:
      for configname in sel.data["configname"]:
        configdir = proj.dir.configuration_dir(configname)
        clex = proj.settings.default_clex
        calcdir = proj.dir.calctype_dir(configname, clex)
        finaldir = join(calcdir, "run.final")
        try:
<<<<<<< HEAD
          if software == "quantumespresso":
=======
          if calculator == "quantumespresso":
>>>>>>> 6d161294
            if settings["outfilename"] is None:
                print "WARNING: No output file specified in relax.json using default outfilename of std.out"
                settings["outfilename"]="std.out"
            outfilename = settings["outfilename"]
            output = casm.qewrapper.Relax.properties(finaldir,outfilename)
          else:
            output = Relax.properties(finaldir)
          calc_props = proj.dir.calculated_properties(configname, clex)
          with open(calc_props, 'w') as file:
            print "writing:", calc_props
            file.write(json.dumps(output, file, cls=NoIndentEncoder, indent=4, sort_keys=True))
        except:
          print("Unable to report properties for directory {}.\n" 
                "Please verify that it contains a completed calculation.".format(configdir))
  except Exception as e:
    print e
    sys.exit(1)
      
      <|MERGE_RESOLUTION|>--- conflicted
+++ resolved
@@ -9,11 +9,7 @@
 from casm.vaspwrapper import Relax
 
 # casm-calc --configs selection
-<<<<<<< HEAD
 #           --software "quantumespresso" "vasp"
-=======
-#           --calculator "quantumespresso" "vasp"
->>>>>>> 6d161294
 #           --scheduler "pbs"
 #           --run / --submit / --setup / --report
 
@@ -78,7 +74,6 @@
       else:
           print "Using "+str(setfile)+" as settings..."
       settings = casm.qewrapper.read_settings(setfile)
-<<<<<<< HEAD
       if settings["software"] is None:
         settings["software"]="vasp"
       software=settings["software"]
@@ -87,18 +82,6 @@
       sel.write_pos()
       for configname in sel.data["configname"]:
         if software == "quantumespresso":
-=======
-      if settings["calculator"] is None:
-        settings["calculator"]="vasp"
-      calculator=settings["calculator"]
-      if args.method is not None:
-        calculator=args.method
-      print "Relevant calculator is:", calculator
-    if args.setup:
-      sel.write_pos()
-      for configname in sel.data["configname"]:
-        if calculator == "quantumespresso":
->>>>>>> 6d161294
           relaxation = casm.qewrapper.Relax(proj.dir.configuration_dir(configname))
         else:
           relaxation = Relax(proj.dir.configuration_dir(configname))
@@ -107,11 +90,7 @@
     elif args.submit:
       sel.write_pos()
       for configname in sel.data["configname"]:
-<<<<<<< HEAD
         if software == "quantumespresso":
-=======
-        if calculator == "quantumespresso":
->>>>>>> 6d161294
           relaxation = casm.qewrapper.Relax(proj.dir.configuration_dir(configname))
         else:
           relaxation = Relax(proj.dir.configuration_dir(configname))
@@ -120,11 +99,7 @@
     elif args.run:
       sel.write_pos()
       for configname in sel.data["configname"]:
-<<<<<<< HEAD
         if software == "quantumespresso":
-=======
-        if calculator == "quantumespresso":
->>>>>>> 6d161294
           relaxation = casm.qewrapper.Relax(proj.dir.configuration_dir(configname))
         else:
           relaxation = Relax(proj.dir.configuration_dir(configname))
@@ -137,11 +112,7 @@
         calcdir = proj.dir.calctype_dir(configname, clex)
         finaldir = join(calcdir, "run.final")
         try:
-<<<<<<< HEAD
           if software == "quantumespresso":
-=======
-          if calculator == "quantumespresso":
->>>>>>> 6d161294
             if settings["outfilename"] is None:
                 print "WARNING: No output file specified in relax.json using default outfilename of std.out"
                 settings["outfilename"]="std.out"
